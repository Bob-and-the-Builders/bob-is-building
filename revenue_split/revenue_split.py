<<<<<<< HEAD
"""
Revenue split allocation logic for short-form videos.

This module computes an allocation for a given revenue window with the
following key properties:

- Pool sizing respects margin guardrails.
- Video-level weights are computed from observed engagement volume and the
  Viewer Activity (VA) metrics (EIS and component scores) produced by
  `viewer_activity`.
- Creator-level integrity streaks are rewarded modestly, then re-normalized
  to preserve the pool size.

Integration with viewer_activity
--------------------------------
We rely on the viewer_activity pipeline to compute and persist per-window
metrics into `video_aggregates` and to maintain `videos.eis_current`.
For each video in the window, we read:

- `eis` (Engagement Integrity Score, 0..100)
- `like_integrity` (0..100)
- `report_credibility` (0..100)
- `authentic_engagement` (0..100)

If aggregates are missing for the window, we invoke
`viewer_activity.analyzer.analyze_window(video_id, start, end)` to compute and
persist them before proceeding.

Error handling
--------------
External calls to Supabase are wrapped in small helpers and exceptions are
raised with contextual messages to ease troubleshooting. All numeric inputs
are validated and clamped to safe ranges where applicable.
"""

from __future__ import annotations
from datetime import datetime, timedelta, timezone
from typing import Dict, List, Tuple
from math import isfinite
from statistics import pstdev

# Prefer importing a provided helper, but fall back to local client creation
try:
    from supabase_conn import get_supabase_client  # type: ignore
except Exception:
    # Back-compat shim if repo doesn't expose get_supabase_client(prefer_service=True)
    # Uses service role key if available; falls back to anon (not recommended for writes).
    import os
    from supabase import create_client

    def get_supabase_client(prefer_service: bool = True):  # type: ignore
        url = os.environ.get("SUPABASE_URL")
        key = (
            os.environ.get("SUPABASE_SERVICE_ROLE_KEY")
            if prefer_service
            else os.environ.get("SUPABASE_ANON_KEY") or os.environ.get("SUPABASE_SECRET")
        )
        if not url or not key:
            raise RuntimeError("Missing SUPABASE_URL or service key in environment")
        return create_client(url, key)


UTC = timezone.utc
clip = lambda x, lo, hi: float(max(lo, min(hi, x)))

# Import viewer_activity analyzer to compute aggregates on-demand when missing.
# Try as package import; on failure, add repo paths and retry to support
# non-installed, local usage.
va_analyze_window = None  # type: ignore
try:
    from viewer_activity.analyzer import analyze_window as va_analyze_window  # type: ignore
except Exception:  # pragma: no cover - soft dependency
    try:
        import os, sys
        this_dir = os.path.dirname(__file__)
        repo_root = os.path.abspath(os.path.join(this_dir, os.pardir))
        va_dir = os.path.join(repo_root, "viewer_activity")
        for p in (repo_root, va_dir):
            if p not in sys.path:
                sys.path.insert(0, p)
        from viewer_activity.analyzer import analyze_window as va_analyze_window  # type: ignore
    except Exception:
        va_analyze_window = None  # type: ignore


def _sum_int(rows, key):
    return sum(int(r.get(key, 0) or 0) for r in rows)


def _videos_in_window(sb, start: datetime, end: datetime) -> List[Dict]:
    """Return distinct videos that have any events in [start, end).

    Returns a list of dicts with keys: `id`, `creator_id`.
    Raises RuntimeError with context on Supabase failures.
    """
    try:
        ev = (
            sb.table("event")
            .select("video_id")
            .gte("ts", start.isoformat())
            .lt("ts", end.isoformat())
            .execute()
            .data
            or []
        )
        ids = sorted({int(r["video_id"]) for r in ev})
        if not ids:
            return []
        return (
            sb.table("videos").select("id,creator_id").in_("id", ids).execute().data or []
        )
    except Exception as e:  # pragma: no cover - external I/O
        raise RuntimeError(f"Failed to fetch videos for window {start}..{end}: {e}")


def _eng_units(sb, vid: int, start: datetime, end: datetime) -> int:
    """Compute a simple engagement volume proxy from raw events.

    EngUnits = 1*views + 2*likes + 5*comments - 10*reports (clamped ≥ 0)
    """
    try:
        ev = (
            sb.table("event")
            .select("event_type")
            .eq("video_id", vid)
            .gte("ts", start.isoformat())
            .lt("ts", end.isoformat())
            .execute()
            .data
            or []
        )
    except Exception as e:  # pragma: no cover - external I/O
        raise RuntimeError(f"Failed to fetch events for video {vid}: {e}")
    v = sum(1 for e in ev if e.get("event_type") == "view")
    l = sum(1 for e in ev if e.get("event_type") == "like")
    c = sum(1 for e in ev if e.get("event_type") == "comment")
    r = sum(1 for e in ev if e.get("event_type") == "report")
    return max(0, v + 2 * l + 5 * c - 10 * r)


def _va_avg_metrics(sb, vid: int, start: datetime, end: datetime) -> Dict[str, float]:
    """Average viewer_activity metrics for a video over [start, end).

    Returns a dict with keys: `eis_avg`, `like_integrity_avg`,
    `report_credibility_avg`, `authentic_engagement_avg`.

    If aggregates are missing and `viewer_activity.analyzer` is available,
    computes them on-demand.
    """
    def _fetch() -> List[Dict]:
        return (
            sb.table("video_aggregates")
            .select("eis,like_integrity,report_credibility,authentic_engagement,window_start,window_end")
            .eq("video_id", vid)
            .gte("window_start", start.isoformat())
            .lt("window_end", end.isoformat())
            .execute()
            .data
            or []
        )

    try:
        rows = _fetch()
    except Exception as e:  # pragma: no cover - external I/O
        # If the aggregates table is missing, attempt in-memory compute
        rows = []
        if va_analyze_window is None:
            raise RuntimeError(f"Failed to fetch video_aggregates for video {vid}: {e}")
        try:
            payload = va_analyze_window(vid, start, end)
            return {
                "eis_avg": float(payload.get("eis") or 0.0),
                "like_integrity_avg": float(payload.get("like_integrity") or 50.0),
                "report_credibility_avg": float(payload.get("report_credibility") or 90.0),
                "authentic_engagement_avg": float(payload.get("authentic_engagement") or 50.0),
            }
        except Exception as e2:
            raise RuntimeError(f"Failed to compute viewer_activity metrics for video {vid}: {e2}")

    if not rows and va_analyze_window is not None:
        try:  # compute on-demand once, then refetch
            payload = va_analyze_window(vid, start, end)
            # Prefer DB fetch if persistence succeeded; else use payload directly
            try:
                rows = _fetch()
            except Exception:
                rows = []
                return {
                    "eis_avg": float(payload.get("eis") or 0.0),
                    "like_integrity_avg": float(payload.get("like_integrity") or 50.0),
                    "report_credibility_avg": float(payload.get("report_credibility") or 90.0),
                    "authentic_engagement_avg": float(payload.get("authentic_engagement") or 50.0),
                }
        except Exception:
            rows = []

    if not rows:
        return {
            "eis_avg": 0.0,
            "like_integrity_avg": 50.0,
            "report_credibility_avg": 90.0,
            "authentic_engagement_avg": 50.0,
        }

    def _avg(key: str) -> float:
        vals = [float(r.get(key) or 0.0) for r in rows]
        return float(sum(vals) / len(vals)) if vals else 0.0

    return {
        "eis_avg": _avg("eis"),
        "like_integrity_avg": _avg("like_integrity"),
        "report_credibility_avg": _avg("report_credibility"),
        "authentic_engagement_avg": _avg("authentic_engagement"),
    }


def _eligible_creator(sb, cid: int) -> bool:
    """Eligibility gate for payouts: KYC level and creator trust baseline."""
    try:
        u = (
            sb.table("users").select("kyc_level,creator_trust_score").eq("id", cid).single().execute().data
        )
    except Exception as e:  # pragma: no cover - external I/O
        raise RuntimeError(f"Failed to load user {cid} for eligibility: {e}")
    if not u:
        return False
    kyc = int(u.get("kyc_level") or 0)
    cts = float(u.get("creator_trust_score") or 0.0)
    return (kyc >= 2) and (cts >= 50.0)


def _likes_in_range(sb, vid: int, start: datetime, end: datetime) -> List[Dict]:
    """Fetch likes for diagnostics; not used in weighting anymore.

    Kept for potential future audits; current allocation relies on
    viewer_activity's integrity components instead.
    """
    try:
        return (
            sb.table("event")
            .select("ts,device_id,ip_hash,user_id")
            .eq("video_id", vid)
            .eq("event_type", "like")
            .gte("ts", start.isoformat())
            .lt("ts", end.isoformat())
            .order("ts")
            .execute()
            .data
            or []
        )
    except Exception as e:  # pragma: no cover - external I/O
        raise RuntimeError(f"Failed to fetch likes for video {vid}: {e}")


def _creator_7d_avg_eis(sb, cid: int, asof: datetime) -> float:
    """Average of `videos.eis_current` for creator in the last 7 days."""
    since = asof - timedelta(days=7)
    try:
        vids = (
            sb.table("videos")
            .select("eis_current,eis_updated_at,creator_id")
            .eq("creator_id", cid)
            .execute()
            .data
            or []
        )
    except Exception:
        # Column may not exist in early deployments; treat as 0.0
        return 0.0
    vals: List[float] = []
    for v in vids:
        t = v.get("eis_updated_at")
        if not t:
            continue
        try:
            dt = datetime.fromisoformat(str(t).replace("Z", "+00:00"))
        except Exception:
            continue
        if dt >= since:
            try:
                vals.append(float(v.get("eis_current") or 0.0))
            except Exception:
                pass
    return float(sum(vals) / len(vals)) if vals else 0.0


def finalize_revenue_window(
    start: datetime,
    end: datetime,
    *,
    gross_revenue_cents: int,
    taxes_cents: int,
    app_store_fees_cents: int,
    refunds_cents: int,
    pool_pct: float = 0.45,
    margin_target: float = 0.60,
    risk_reserve_pct: float = 0.10,
    platform_fee_pct: float = 0.10,
    costs_est_cents: int = 0,
    gamma: float = 2.0,
    min_payout_cents: int = 1000,
    hold_days: int = 14,
    dry_run: bool = False,
) -> Dict:
    """Finalize a revenue window and persist allocations.

    Inputs use UTC datetimes for the window and accounting figures in cents.
    The creator pool is sized from net revenue subject to a margin target.

    Video weights combine a volume proxy (EngUnits) and the VA EIS: `VU =
    EngUnits * (EIS/100)^gamma * integrity_mod`, where `integrity_mod` is a
    small multiplier derived from viewer_activity component scores
    (like_integrity and report_credibility) to reward clean engagement.

    Returns a dict with `revenue_window`, `video_rev_shares`, and
    `creator_payouts` as echoed from inserts.
    """
    sb = get_supabase_client(prefer_service=True)

    if start.tzinfo is None or end.tzinfo is None:
        # Attach UTC if naive to avoid window leakage
        start = start.replace(tzinfo=UTC)
        end = end.replace(tzinfo=UTC)
    if start >= end:
        raise ValueError("start must be before end")

    R_gross = max(0, int(gross_revenue_cents))
    taxes = max(0, int(taxes_cents))
    store = max(0, int(app_store_fees_cents))
    refunds = max(0, int(refunds_cents))
    R_net = max(0, R_gross - taxes - store - refunds)

    # Base pool and margin guardrail
    pool_base = int(float(pool_pct) * R_net)
    pool_max_by_margin = max(0, R_net - int(costs_est_cents) - int(float(margin_target) * R_gross))
    CreatorPool = min(pool_base, pool_max_by_margin)

    # Collect eligible videos with EngUnits, EIS, and VU (apply 2 refinements at video level)
    vids = _videos_in_window(sb, start, end)
    v_metrics = []
    for v in vids:
        vid = int(v["id"])
        cid = int(v["creator_id"])
        if not _eligible_creator(sb, cid):
            continue
        eng = _eng_units(sb, vid, start, end)
        if eng == 0:
            continue
        va = _va_avg_metrics(sb, vid, start, end)
        eis_avg = va["eis_avg"]
        m = (clip(eis_avg, 0.0, 100.0) / 100.0) ** float(gamma)
        # Integrity modifier uses viewer_activity component scores
        li = clip(va.get("like_integrity_avg", 50.0), 0.0, 100.0) / 100.0
        rc = clip(va.get("report_credibility_avg", 90.0), 0.0, 100.0) / 100.0
        integrity_mod = clip(0.85 + 0.15 * (li * rc), 0.85, 1.0)
        vu = eng * m * integrity_mod

        v_metrics.append(
            {
                "video_id": vid,
                "creator_id": cid,
                "eng_units": eng,
                "eis_avg": eis_avg,
                "vu": float(vu),
                "meta": {
                    "viewer_activity": {
                        "eis_avg": eis_avg,
                        "like_integrity_avg": va.get("like_integrity_avg"),
                        "report_credibility_avg": va.get("report_credibility_avg"),
                        "authentic_engagement_avg": va.get("authentic_engagement_avg"),
                        "integrity_mod": integrity_mod,
                        "gamma": float(gamma),
                    }
                },
            }
        )

    # If nothing eligible, record an empty window and exit
    if not v_metrics:
        if dry_run:
            win = {
                "id": None,
                "window_start": start.isoformat(),
                "window_end": end.isoformat(),
                "gross_revenue_cents": R_gross,
                "creator_pool_cents": 0,
                "meta": {"note": "no eligible videos"},
            }
            return {"revenue_window": win, "video_rev_shares": [], "creator_payouts": []}
        else:
            win = (
                sb.table("revenue_windows")
                .insert(
                    {
                        "window_start": start.isoformat(),
                        "window_end": end.isoformat(),
                        "gross_revenue_cents": R_gross,
                        "taxes_cents": taxes,
                        "app_store_fees_cents": store,
                        "refunds_cents": refunds,
                        "pool_pct": pool_pct,
                        "margin_target": margin_target,
                        "risk_reserve_pct": risk_reserve_pct,
                        "platform_fee_pct": platform_fee_pct,
                        "costs_est_cents": costs_est_cents,
                        "creator_pool_cents": 0,
                        "meta": {"note": "no eligible videos"},
                    }
                )
                .execute()
                .data
                or [None]
            )[0]
            return {"revenue_window": win, "video_rev_shares": [], "creator_payouts": []}

    # (1) Quality-Indexed Pool: ±2% by window avg EIS, bounded by margin guardrail
    # weight EIS by EngUnits to reflect volume+quality
    total_eng = sum(vm["eng_units"] for vm in v_metrics) or 1
    avg_eis_platform = sum(vm["eis_avg"] * (vm["eng_units"] / total_eng) for vm in v_metrics)
    q_adj = clip((avg_eis_platform - 60.0) / 400.0, -0.02, +0.02)  # ±2%
    CreatorPool = min(pool_max_by_margin, int(CreatorPool * (1.0 + q_adj)))

    # Insert revenue_window
    win = None
    win_id = None
    if dry_run:
        win = {
            "id": None,
            "window_start": start.isoformat(),
            "window_end": end.isoformat(),
            "gross_revenue_cents": R_gross,
            "taxes_cents": taxes,
            "app_store_fees_cents": store,
            "refunds_cents": refunds,
            "pool_pct": pool_pct,
            "margin_target": margin_target,
            "risk_reserve_pct": risk_reserve_pct,
            "platform_fee_pct": platform_fee_pct,
            "costs_est_cents": costs_est_cents,
            "creator_pool_cents": CreatorPool,
            "meta": {"avg_eis_platform": avg_eis_platform, "q_adj": q_adj, "dry_run": True},
        }
    else:
        try:
            win = (
                sb.table("revenue_windows")
                .insert(
                    {
                        "window_start": start.isoformat(),
                        "window_end": end.isoformat(),
                        "gross_revenue_cents": R_gross,
                        "taxes_cents": taxes,
                        "app_store_fees_cents": store,
                        "refunds_cents": refunds,
                        "pool_pct": pool_pct,
                        "margin_target": margin_target,
                        "risk_reserve_pct": risk_reserve_pct,
                        "platform_fee_pct": platform_fee_pct,
                        "costs_est_cents": costs_est_cents,
                        "creator_pool_cents": CreatorPool,
                        "meta": {"avg_eis_platform": avg_eis_platform, "q_adj": q_adj},
                    }
                )
                .execute()
                .data
                or [None]
            )[0]
            win_id = int(win["id"]) if win and "id" in win else None
        except Exception:
            # Fall back to dry-run window if table missing
            win = {
                "id": None,
                "window_start": start.isoformat(),
                "window_end": end.isoformat(),
                "gross_revenue_cents": R_gross,
                "taxes_cents": taxes,
                "app_store_fees_cents": store,
                "refunds_cents": refunds,
                "pool_pct": pool_pct,
                "margin_target": margin_target,
                "risk_reserve_pct": risk_reserve_pct,
                "platform_fee_pct": platform_fee_pct,
                "costs_est_cents": costs_est_cents,
                "creator_pool_cents": CreatorPool,
                "meta": {"avg_eis_platform": avg_eis_platform, "q_adj": q_adj, "dry_run": True},
            }

    # Normalize VU -> shares within CreatorPool
    vu_total = sum(vm["vu"] for vm in v_metrics) or 1.0
    vrs_rows = []
    alloc_by_creator: Dict[int, int] = {}
    for vm in v_metrics:
        share = float(vm["vu"] / vu_total)
        alloc = int(share * CreatorPool)
        vrs_rows.append(
            {
                "revenue_window_id": win_id,
                "video_id": vm["video_id"],
                "eng_units": vm["eng_units"],
                "eis_avg": vm["eis_avg"],
                "vu": vm["vu"],
                "share_pct": share,
                "allocated_cents": alloc,
                "meta": vm["meta"],
            }
        )
        alloc_by_creator[vm["creator_id"]] = alloc_by_creator.get(vm["creator_id"], 0) + alloc

    if vrs_rows and win_id is not None and not dry_run:
        try:
            sb.table("video_rev_shares").insert(vrs_rows).execute()
        except Exception:
            # Skip persistence errors in test environments
            pass

    # (2) Integrity Streak Bonus at creator level (±3%), then re-normalize to pool
    now = datetime.now(UTC)
    bonuses: Dict[int, float] = {}
    pre_sum = sum(alloc_by_creator.values()) or 1
    # apply ±3% by 7-day avg EIS
    for cid, alloc in alloc_by_creator.items():
        e7 = _creator_7d_avg_eis(sb, cid, now)
        mult = 1.03 if e7 >= 70.0 else (0.97 if e7 <= 40.0 else 1.00)
        bonuses[cid] = mult
    # scale creator allocations by multiplier
    scaled = {cid: int(alloc_by_creator[cid] * bonuses[cid]) for cid in alloc_by_creator}
    scaled_sum = sum(scaled.values()) or 1
    # re-normalize to CreatorPool to preserve margin
    factor = CreatorPool / scaled_sum
    for cid in scaled:
        scaled[cid] = int(scaled[cid] * factor)

    # Write creator payouts/reserves to transactions (schema: recipient, amount_cents, status, payment_type)
    payouts = []
    for cid, alloc_c in scaled.items():
        platform_fee = int(float(platform_fee_pct) * alloc_c)
        reserve = int(float(risk_reserve_pct) * alloc_c)
        pay_now = alloc_c - platform_fee - reserve
        if pay_now < min_payout_cents:
            reserve += pay_now
            pay_now = 0
        if not dry_run and win_id is not None:
            try:
                if pay_now > 0:
                    sb.table("transactions").insert(
                        {
                            "recipient": cid,
                            "payment_type": "payout",
                            "amount_cents": pay_now,
                            "status": "pending",
                        }
                    ).execute()
                if reserve > 0:
                    sb.table("transactions").insert(
                        {
                            "recipient": cid,
                            "payment_type": "reserve",
                            "amount_cents": reserve,
                            "status": "on_hold",
                        }
                    ).execute()
            except Exception:
                # Skip persistence errors
                pass
        payouts.append(
=======
# revenue_split/revenue_split.py
from __future__ import annotations

import os
import math
from datetime import datetime, date, timedelta, timezone
from collections import defaultdict, Counter
from typing import Dict, List, Tuple, Optional

from supabase import create_client, Client

# -----------------------------
# Knobs
# -----------------------------
QUALITY_Z_TO_PCT   = 0.01     # z * 1% → clamped below
QUALITY_CLAMP_PCT  = 0.02     # ±2%

INTEGRITY_RANGE_PCT = 0.03    # ±3% mapped from 0..1
EARLY_WINDOW_HRS    = 2
EARLY_KICKER_MULT   = 1.05
EARLY_MIN_VIEWS     = 50
EARLY_DEV_RATIO     = 0.50
EARLY_IP_RATIO      = 0.40

CLUSTER_START_SHARE = 0.20
CLUSTER_MAX_PENALTY = 0.30
CLUSTER_RAMP        = 2.0

EVENT_WEIGHTS = {"view": 1, "like": 3, "comment": 5, "share": 8}
PAGE_SIZE = 10000

# -----------------------------
# Supabase helpers
# -----------------------------
def make_client() -> Client:
    url = os.environ["SUPABASE_URL"]
    key = os.environ["SUPABASE_SERVICE_ROLE_KEY"]
    return create_client(url, key)

def daterange_utc(d: date) -> Tuple[str, str]:
    start = datetime(d.year, d.month, d.day, tzinfo=timezone.utc)
    end   = start + timedelta(days=1)
    return start.isoformat(), end.isoformat()

def fetch_all(builder_fn, page_size=PAGE_SIZE) -> List[dict]:
    out: List[dict] = []
    from_idx = 0
    while True:
        q = builder_fn().range(from_idx, from_idx + page_size - 1)
        res = q.execute()
        rows = res.data or []
        out.extend(rows)
        if len(rows) < page_size:
            break
        from_idx += page_size
    return out

def iso_to_dt(s: str) -> datetime:
    dt = datetime.fromisoformat(s.replace("Z", "+00:00"))
    if dt.tzinfo is None:
        dt = dt.replace(tzinfo=timezone.utc)
    return dt.astimezone(timezone.utc)

# -----------------------------
# Data loads
# -----------------------------
def load_events_for_day(sb: Client, run_day: date) -> List[dict]:
    start, end = daterange_utc(run_day)
    return fetch_all(lambda: sb.table("event").select("*").gte("ts", start).lt("ts", end))

def load_events_between(sb: Client, start: datetime, end: datetime) -> List[dict]:
    return fetch_all(lambda: sb.table("event").select("*").gte("ts", start.isoformat()).lt("ts", end.isoformat()))

def load_videos(sb: Client) -> Dict[int, dict]:
    rows = fetch_all(lambda: sb.table("videos").select("*"))
    return {r["id"]: r for r in rows}

def load_users(sb: Client) -> Dict[int, dict]:
    rows = fetch_all(lambda: sb.table("users").select("*"))
    return {r["id"]: r for r in rows}

# -----------------------------
# Multipliers
# -----------------------------
def clamp(x: float, low: float, high: float) -> float:
    return max(low, min(high, x))

def quality_multiplier(engagement_rate: float, mu: float, sigma: float) -> float:
    if sigma == 0:
        return 1.0
    z = (engagement_rate - mu) / sigma
    nudged = z * QUALITY_Z_TO_PCT
    return 1.0 + clamp(nudged, -QUALITY_CLAMP_PCT, QUALITY_CLAMP_PCT)

def integrity_multiplier_7d(views: int, uniq_dev: int, uniq_ip: int, likes: int, comments: int) -> float:
    dev_div = min(1.0, 5.0 * (uniq_dev / max(1.0, views)))
    ip_div  = min(1.0, 5.0 * (uniq_ip  / max(1.0, views)))
    eng_h   = min(1.0, 10.0 * ((likes + comments) / max(1.0, views)))
    score_0_1 = (dev_div + ip_div + eng_h) / 3.0
    # Map 0..1 → 1±3%
    return (1.0 - INTEGRITY_RANGE_PCT) + (score_0_1 * 2 * INTEGRITY_RANGE_PCT)

def early_kicker_mult_for_video(sb: Client, video_row: dict) -> float:
    """
    Compute early velocity in the first 2 hours AFTER creation (global time window),
    not just within the run_day. This crosses day boundaries if needed.
    """
    created_at = iso_to_dt(video_row["created_at"])
    window_end = created_at + timedelta(hours=EARLY_WINDOW_HRS)
    evs = load_events_between(sb, created_at, window_end)

    # Filter to this video
    early = [e for e in evs if e.get("video_id") == video_row["id"]]
    if not early:
        return 1.0

    views = sum(1 for e in early if e["event_type"] == "view")
    if views < EARLY_MIN_VIEWS:
        return 1.0

    uniq_dev = len({e.get("device_id") for e in early if e.get("device_id") is not None})
    uniq_ip  = len({e.get("ip_hash") for e in early if e.get("ip_hash") is not None})

    if uniq_dev >= EARLY_DEV_RATIO * views and uniq_ip >= EARLY_IP_RATIO * views:
        return EARLY_KICKER_MULT
    return 1.0

def cluster_penalty_mult(day_events_for_video: List[dict]) -> float:
    views = [e for e in day_events_for_video if e["event_type"] == "view"]
    if not views:
        return 1.0
    dev_counts = Counter([e.get("device_id") for e in views if e.get("device_id") is not None])
    ip_counts  = Counter([e.get("ip_hash")   for e in views if e.get("ip_hash") is not None])

    def top_share(cnt: Counter) -> float:
        total = sum(cnt.values())
        return 0.0 if total == 0 else (max(cnt.values()) / total)

    ts = max(top_share(dev_counts), top_share(ip_counts))
    if ts <= CLUSTER_START_SHARE:
        return 1.0
    penalty = CLUSTER_RAMP * (ts - CLUSTER_START_SHARE)
    return max(1.0 - CLUSTER_MAX_PENALTY, 1.0 - penalty)

# -----------------------------
# RevenueSplitter
# -----------------------------
class RevenueSplitter:
    """
    Two APIs:

    1) compute_units(run_day) -> Dict[creator_id, float]
       Returns per-creator "units" for that day (after all per-video multipliers
       AND after creator-level integrity multiplier), without rounding/writing.

    2) run(pool_cents, run_day, payment_type="revenue_split", dry_run=False)
       Scales the day's units to cents, optionally writes transactions with
       direction='inflow' and bumps users.current_balance.
    """
    def __init__(self, sb: Client, dry_run: bool = False):
        self.sb = sb
        self.dry_run = dry_run

    # ---------- compute units for a day (no DB writes) ----------
    def compute_units(self, run_day: date) -> Dict[int, float]:
        videos = load_videos(self.sb)
        day_events = load_events_for_day(self.sb, run_day)
        if not day_events:
            return {}

        # Aggregate per video for the day
        per_video_events: Dict[int, List[dict]] = defaultdict(list)
        for e in day_events:
            vid = e.get("video_id")
            if vid is not None:
                per_video_events[vid].append(e)

        # Engagement rates for quality z
        eng_rates: List[float] = []
        per_video_stats: Dict[int, dict] = {}
        for vid, evs in per_video_events.items():
            c = Counter(e["event_type"] for e in evs)
            views = c.get("view", 0)
            likes = c.get("like", 0)
            comments = c.get("comment", 0)
            shares = c.get("share", 0)
            er = 0.0 if views == 0 else (likes + comments + shares) / views
            eng_rates.append(er)
            per_video_stats[vid] = {"views": views, "likes": likes, "comments": comments, "shares": shares, "eng_rate": er}

        mu = sum(eng_rates) / len(eng_rates) if eng_rates else 0.0
        sigma = math.sqrt(sum((x - mu) ** 2 for x in eng_rates) / (len(eng_rates) - 1)) if len(eng_rates) > 1 else 0.0

        # Per-creator raw units (after per-video multipliers)
        per_creator_units: Dict[int, float] = defaultdict(float)
        for vid, stats in per_video_stats.items():
            vrow = videos.get(vid)
            if not vrow:
                continue
            cid = vrow["creator_id"]
            raw_units = (
                EVENT_WEIGHTS["view"]    * stats["views"] +
                EVENT_WEIGHTS["like"]    * stats["likes"] +
                EVENT_WEIGHTS["comment"] * stats["comments"] +
                EVENT_WEIGHTS["share"]   * stats["shares"]
            )
            q_mult = quality_multiplier(stats["eng_rate"], mu, sigma)
            ev_mult = early_kicker_mult_for_video(self.sb, vrow)
            cl_mult = cluster_penalty_mult(per_video_events[vid])
            per_creator_units[cid] += raw_units * q_mult * ev_mult * cl_mult

        if not per_creator_units:
            return {}

        # Integrity multiplier (7d window ending run_day)
        eis_start = datetime.combine(run_day, datetime.min.time(), tzinfo=timezone.utc) - timedelta(days=7)
        eis_end   = datetime.combine(run_day + timedelta(days=1), datetime.min.time(), tzinfo=timezone.utc)
        events_7d = load_events_between(self.sb, eis_start, eis_end)

        # Build creator stats for 7d
        creator_7d: Dict[int, dict] = defaultdict(lambda: {"views":0,"likes":0,"comments":0,"devs":set(),"ips":set()})
        video_to_creator = {vid: v["creator_id"] for vid, v in videos.items()}

        for e in events_7d:
            vid = e.get("video_id")
            if vid not in video_to_creator:
                continue
            cid = video_to_creator[vid]
            et  = e.get("event_type")
            if et == "view":    creator_7d[cid]["views"] += 1
            elif et == "like":  creator_7d[cid]["likes"] += 1
            elif et == "comment": creator_7d[cid]["comments"] += 1
            if e.get("device_id") is not None: creator_7d[cid]["devs"].add(e["device_id"])
            if e.get("ip_hash") is not None:   creator_7d[cid]["ips"].add(e["ip_hash"])

        # Apply integrity multiplier
        units_after_integrity: Dict[int, float] = {}
        for cid, units in per_creator_units.items():
            s = creator_7d.get(cid, {"views":0,"likes":0,"comments":0,"devs":set(),"ips":set()})
            integ = integrity_multiplier_7d(
                views=s["views"],
                uniq_dev=len(s["devs"]),
                uniq_ip=len(s["ips"]),
                likes=s["likes"],
                comments=s["comments"]
            )
            units_after_integrity[cid] = units * integ

        return units_after_integrity

    # ---------- scale units to pool and (optionally) write ----------
    def run(self, pool_cents: int, run_day: Optional[date] = None, payment_type: str = "revenue_split") -> List[dict]:
        run_day = run_day or datetime.now(timezone.utc).date()

        units = self.compute_units(run_day)
        total_units = sum(units.values())
        if total_units <= 0:
            raise RuntimeError(f"No eligible units for {run_day}.")

        # Scale once; round to cents
        allocations: Dict[int, int] = {
            cid: int(round(pool_cents * (u / total_units)))
            for cid, u in units.items()
            if u > 0
        }
        breakdown = [{"creator_id": cid, "amount_cents": amt} for cid, amt in sorted(allocations.items(), key=lambda x: x[1], reverse=True)]

        if self.dry_run:
            return breakdown

        # Write transactions (+inflow) and update balances
        now_iso = datetime.now(timezone.utc).isoformat()

        # Insert in chunks
        rows = [
>>>>>>> b2f2826a
            {
                "created_at": now_iso,
                "recipient": cid,
                "amount_cents": amt,
                "status": "pending",
                "payment_type": payment_type,  # daily or monthly caller decides
                "direction": "inflow",         # <-- NEW: enum
            }
            for cid, amt in allocations.items()
            if amt > 0
        ]

        CHUNK = 1000
        for i in range(0, len(rows), CHUNK):
            self.sb.table("transactions").insert(rows[i:i+CHUNK]).execute()

        # Update balances
        for cid, amt in allocations.items():
            cur = self.sb.table("users").select("current_balance").eq("id", cid).limit(1).execute().data
            curbal = (cur[0]["current_balance"] if cur else 0) or 0
            self.sb.table("users").update({"current_balance": curbal + amt}).eq("id", cid).execute()

        return breakdown

<|MERGE_RESOLUTION|>--- conflicted
+++ resolved
@@ -1,570 +1,3 @@
-<<<<<<< HEAD
-"""
-Revenue split allocation logic for short-form videos.
-
-This module computes an allocation for a given revenue window with the
-following key properties:
-
-- Pool sizing respects margin guardrails.
-- Video-level weights are computed from observed engagement volume and the
-  Viewer Activity (VA) metrics (EIS and component scores) produced by
-  `viewer_activity`.
-- Creator-level integrity streaks are rewarded modestly, then re-normalized
-  to preserve the pool size.
-
-Integration with viewer_activity
---------------------------------
-We rely on the viewer_activity pipeline to compute and persist per-window
-metrics into `video_aggregates` and to maintain `videos.eis_current`.
-For each video in the window, we read:
-
-- `eis` (Engagement Integrity Score, 0..100)
-- `like_integrity` (0..100)
-- `report_credibility` (0..100)
-- `authentic_engagement` (0..100)
-
-If aggregates are missing for the window, we invoke
-`viewer_activity.analyzer.analyze_window(video_id, start, end)` to compute and
-persist them before proceeding.
-
-Error handling
---------------
-External calls to Supabase are wrapped in small helpers and exceptions are
-raised with contextual messages to ease troubleshooting. All numeric inputs
-are validated and clamped to safe ranges where applicable.
-"""
-
-from __future__ import annotations
-from datetime import datetime, timedelta, timezone
-from typing import Dict, List, Tuple
-from math import isfinite
-from statistics import pstdev
-
-# Prefer importing a provided helper, but fall back to local client creation
-try:
-    from supabase_conn import get_supabase_client  # type: ignore
-except Exception:
-    # Back-compat shim if repo doesn't expose get_supabase_client(prefer_service=True)
-    # Uses service role key if available; falls back to anon (not recommended for writes).
-    import os
-    from supabase import create_client
-
-    def get_supabase_client(prefer_service: bool = True):  # type: ignore
-        url = os.environ.get("SUPABASE_URL")
-        key = (
-            os.environ.get("SUPABASE_SERVICE_ROLE_KEY")
-            if prefer_service
-            else os.environ.get("SUPABASE_ANON_KEY") or os.environ.get("SUPABASE_SECRET")
-        )
-        if not url or not key:
-            raise RuntimeError("Missing SUPABASE_URL or service key in environment")
-        return create_client(url, key)
-
-
-UTC = timezone.utc
-clip = lambda x, lo, hi: float(max(lo, min(hi, x)))
-
-# Import viewer_activity analyzer to compute aggregates on-demand when missing.
-# Try as package import; on failure, add repo paths and retry to support
-# non-installed, local usage.
-va_analyze_window = None  # type: ignore
-try:
-    from viewer_activity.analyzer import analyze_window as va_analyze_window  # type: ignore
-except Exception:  # pragma: no cover - soft dependency
-    try:
-        import os, sys
-        this_dir = os.path.dirname(__file__)
-        repo_root = os.path.abspath(os.path.join(this_dir, os.pardir))
-        va_dir = os.path.join(repo_root, "viewer_activity")
-        for p in (repo_root, va_dir):
-            if p not in sys.path:
-                sys.path.insert(0, p)
-        from viewer_activity.analyzer import analyze_window as va_analyze_window  # type: ignore
-    except Exception:
-        va_analyze_window = None  # type: ignore
-
-
-def _sum_int(rows, key):
-    return sum(int(r.get(key, 0) or 0) for r in rows)
-
-
-def _videos_in_window(sb, start: datetime, end: datetime) -> List[Dict]:
-    """Return distinct videos that have any events in [start, end).
-
-    Returns a list of dicts with keys: `id`, `creator_id`.
-    Raises RuntimeError with context on Supabase failures.
-    """
-    try:
-        ev = (
-            sb.table("event")
-            .select("video_id")
-            .gte("ts", start.isoformat())
-            .lt("ts", end.isoformat())
-            .execute()
-            .data
-            or []
-        )
-        ids = sorted({int(r["video_id"]) for r in ev})
-        if not ids:
-            return []
-        return (
-            sb.table("videos").select("id,creator_id").in_("id", ids).execute().data or []
-        )
-    except Exception as e:  # pragma: no cover - external I/O
-        raise RuntimeError(f"Failed to fetch videos for window {start}..{end}: {e}")
-
-
-def _eng_units(sb, vid: int, start: datetime, end: datetime) -> int:
-    """Compute a simple engagement volume proxy from raw events.
-
-    EngUnits = 1*views + 2*likes + 5*comments - 10*reports (clamped ≥ 0)
-    """
-    try:
-        ev = (
-            sb.table("event")
-            .select("event_type")
-            .eq("video_id", vid)
-            .gte("ts", start.isoformat())
-            .lt("ts", end.isoformat())
-            .execute()
-            .data
-            or []
-        )
-    except Exception as e:  # pragma: no cover - external I/O
-        raise RuntimeError(f"Failed to fetch events for video {vid}: {e}")
-    v = sum(1 for e in ev if e.get("event_type") == "view")
-    l = sum(1 for e in ev if e.get("event_type") == "like")
-    c = sum(1 for e in ev if e.get("event_type") == "comment")
-    r = sum(1 for e in ev if e.get("event_type") == "report")
-    return max(0, v + 2 * l + 5 * c - 10 * r)
-
-
-def _va_avg_metrics(sb, vid: int, start: datetime, end: datetime) -> Dict[str, float]:
-    """Average viewer_activity metrics for a video over [start, end).
-
-    Returns a dict with keys: `eis_avg`, `like_integrity_avg`,
-    `report_credibility_avg`, `authentic_engagement_avg`.
-
-    If aggregates are missing and `viewer_activity.analyzer` is available,
-    computes them on-demand.
-    """
-    def _fetch() -> List[Dict]:
-        return (
-            sb.table("video_aggregates")
-            .select("eis,like_integrity,report_credibility,authentic_engagement,window_start,window_end")
-            .eq("video_id", vid)
-            .gte("window_start", start.isoformat())
-            .lt("window_end", end.isoformat())
-            .execute()
-            .data
-            or []
-        )
-
-    try:
-        rows = _fetch()
-    except Exception as e:  # pragma: no cover - external I/O
-        # If the aggregates table is missing, attempt in-memory compute
-        rows = []
-        if va_analyze_window is None:
-            raise RuntimeError(f"Failed to fetch video_aggregates for video {vid}: {e}")
-        try:
-            payload = va_analyze_window(vid, start, end)
-            return {
-                "eis_avg": float(payload.get("eis") or 0.0),
-                "like_integrity_avg": float(payload.get("like_integrity") or 50.0),
-                "report_credibility_avg": float(payload.get("report_credibility") or 90.0),
-                "authentic_engagement_avg": float(payload.get("authentic_engagement") or 50.0),
-            }
-        except Exception as e2:
-            raise RuntimeError(f"Failed to compute viewer_activity metrics for video {vid}: {e2}")
-
-    if not rows and va_analyze_window is not None:
-        try:  # compute on-demand once, then refetch
-            payload = va_analyze_window(vid, start, end)
-            # Prefer DB fetch if persistence succeeded; else use payload directly
-            try:
-                rows = _fetch()
-            except Exception:
-                rows = []
-                return {
-                    "eis_avg": float(payload.get("eis") or 0.0),
-                    "like_integrity_avg": float(payload.get("like_integrity") or 50.0),
-                    "report_credibility_avg": float(payload.get("report_credibility") or 90.0),
-                    "authentic_engagement_avg": float(payload.get("authentic_engagement") or 50.0),
-                }
-        except Exception:
-            rows = []
-
-    if not rows:
-        return {
-            "eis_avg": 0.0,
-            "like_integrity_avg": 50.0,
-            "report_credibility_avg": 90.0,
-            "authentic_engagement_avg": 50.0,
-        }
-
-    def _avg(key: str) -> float:
-        vals = [float(r.get(key) or 0.0) for r in rows]
-        return float(sum(vals) / len(vals)) if vals else 0.0
-
-    return {
-        "eis_avg": _avg("eis"),
-        "like_integrity_avg": _avg("like_integrity"),
-        "report_credibility_avg": _avg("report_credibility"),
-        "authentic_engagement_avg": _avg("authentic_engagement"),
-    }
-
-
-def _eligible_creator(sb, cid: int) -> bool:
-    """Eligibility gate for payouts: KYC level and creator trust baseline."""
-    try:
-        u = (
-            sb.table("users").select("kyc_level,creator_trust_score").eq("id", cid).single().execute().data
-        )
-    except Exception as e:  # pragma: no cover - external I/O
-        raise RuntimeError(f"Failed to load user {cid} for eligibility: {e}")
-    if not u:
-        return False
-    kyc = int(u.get("kyc_level") or 0)
-    cts = float(u.get("creator_trust_score") or 0.0)
-    return (kyc >= 2) and (cts >= 50.0)
-
-
-def _likes_in_range(sb, vid: int, start: datetime, end: datetime) -> List[Dict]:
-    """Fetch likes for diagnostics; not used in weighting anymore.
-
-    Kept for potential future audits; current allocation relies on
-    viewer_activity's integrity components instead.
-    """
-    try:
-        return (
-            sb.table("event")
-            .select("ts,device_id,ip_hash,user_id")
-            .eq("video_id", vid)
-            .eq("event_type", "like")
-            .gte("ts", start.isoformat())
-            .lt("ts", end.isoformat())
-            .order("ts")
-            .execute()
-            .data
-            or []
-        )
-    except Exception as e:  # pragma: no cover - external I/O
-        raise RuntimeError(f"Failed to fetch likes for video {vid}: {e}")
-
-
-def _creator_7d_avg_eis(sb, cid: int, asof: datetime) -> float:
-    """Average of `videos.eis_current` for creator in the last 7 days."""
-    since = asof - timedelta(days=7)
-    try:
-        vids = (
-            sb.table("videos")
-            .select("eis_current,eis_updated_at,creator_id")
-            .eq("creator_id", cid)
-            .execute()
-            .data
-            or []
-        )
-    except Exception:
-        # Column may not exist in early deployments; treat as 0.0
-        return 0.0
-    vals: List[float] = []
-    for v in vids:
-        t = v.get("eis_updated_at")
-        if not t:
-            continue
-        try:
-            dt = datetime.fromisoformat(str(t).replace("Z", "+00:00"))
-        except Exception:
-            continue
-        if dt >= since:
-            try:
-                vals.append(float(v.get("eis_current") or 0.0))
-            except Exception:
-                pass
-    return float(sum(vals) / len(vals)) if vals else 0.0
-
-
-def finalize_revenue_window(
-    start: datetime,
-    end: datetime,
-    *,
-    gross_revenue_cents: int,
-    taxes_cents: int,
-    app_store_fees_cents: int,
-    refunds_cents: int,
-    pool_pct: float = 0.45,
-    margin_target: float = 0.60,
-    risk_reserve_pct: float = 0.10,
-    platform_fee_pct: float = 0.10,
-    costs_est_cents: int = 0,
-    gamma: float = 2.0,
-    min_payout_cents: int = 1000,
-    hold_days: int = 14,
-    dry_run: bool = False,
-) -> Dict:
-    """Finalize a revenue window and persist allocations.
-
-    Inputs use UTC datetimes for the window and accounting figures in cents.
-    The creator pool is sized from net revenue subject to a margin target.
-
-    Video weights combine a volume proxy (EngUnits) and the VA EIS: `VU =
-    EngUnits * (EIS/100)^gamma * integrity_mod`, where `integrity_mod` is a
-    small multiplier derived from viewer_activity component scores
-    (like_integrity and report_credibility) to reward clean engagement.
-
-    Returns a dict with `revenue_window`, `video_rev_shares`, and
-    `creator_payouts` as echoed from inserts.
-    """
-    sb = get_supabase_client(prefer_service=True)
-
-    if start.tzinfo is None or end.tzinfo is None:
-        # Attach UTC if naive to avoid window leakage
-        start = start.replace(tzinfo=UTC)
-        end = end.replace(tzinfo=UTC)
-    if start >= end:
-        raise ValueError("start must be before end")
-
-    R_gross = max(0, int(gross_revenue_cents))
-    taxes = max(0, int(taxes_cents))
-    store = max(0, int(app_store_fees_cents))
-    refunds = max(0, int(refunds_cents))
-    R_net = max(0, R_gross - taxes - store - refunds)
-
-    # Base pool and margin guardrail
-    pool_base = int(float(pool_pct) * R_net)
-    pool_max_by_margin = max(0, R_net - int(costs_est_cents) - int(float(margin_target) * R_gross))
-    CreatorPool = min(pool_base, pool_max_by_margin)
-
-    # Collect eligible videos with EngUnits, EIS, and VU (apply 2 refinements at video level)
-    vids = _videos_in_window(sb, start, end)
-    v_metrics = []
-    for v in vids:
-        vid = int(v["id"])
-        cid = int(v["creator_id"])
-        if not _eligible_creator(sb, cid):
-            continue
-        eng = _eng_units(sb, vid, start, end)
-        if eng == 0:
-            continue
-        va = _va_avg_metrics(sb, vid, start, end)
-        eis_avg = va["eis_avg"]
-        m = (clip(eis_avg, 0.0, 100.0) / 100.0) ** float(gamma)
-        # Integrity modifier uses viewer_activity component scores
-        li = clip(va.get("like_integrity_avg", 50.0), 0.0, 100.0) / 100.0
-        rc = clip(va.get("report_credibility_avg", 90.0), 0.0, 100.0) / 100.0
-        integrity_mod = clip(0.85 + 0.15 * (li * rc), 0.85, 1.0)
-        vu = eng * m * integrity_mod
-
-        v_metrics.append(
-            {
-                "video_id": vid,
-                "creator_id": cid,
-                "eng_units": eng,
-                "eis_avg": eis_avg,
-                "vu": float(vu),
-                "meta": {
-                    "viewer_activity": {
-                        "eis_avg": eis_avg,
-                        "like_integrity_avg": va.get("like_integrity_avg"),
-                        "report_credibility_avg": va.get("report_credibility_avg"),
-                        "authentic_engagement_avg": va.get("authentic_engagement_avg"),
-                        "integrity_mod": integrity_mod,
-                        "gamma": float(gamma),
-                    }
-                },
-            }
-        )
-
-    # If nothing eligible, record an empty window and exit
-    if not v_metrics:
-        if dry_run:
-            win = {
-                "id": None,
-                "window_start": start.isoformat(),
-                "window_end": end.isoformat(),
-                "gross_revenue_cents": R_gross,
-                "creator_pool_cents": 0,
-                "meta": {"note": "no eligible videos"},
-            }
-            return {"revenue_window": win, "video_rev_shares": [], "creator_payouts": []}
-        else:
-            win = (
-                sb.table("revenue_windows")
-                .insert(
-                    {
-                        "window_start": start.isoformat(),
-                        "window_end": end.isoformat(),
-                        "gross_revenue_cents": R_gross,
-                        "taxes_cents": taxes,
-                        "app_store_fees_cents": store,
-                        "refunds_cents": refunds,
-                        "pool_pct": pool_pct,
-                        "margin_target": margin_target,
-                        "risk_reserve_pct": risk_reserve_pct,
-                        "platform_fee_pct": platform_fee_pct,
-                        "costs_est_cents": costs_est_cents,
-                        "creator_pool_cents": 0,
-                        "meta": {"note": "no eligible videos"},
-                    }
-                )
-                .execute()
-                .data
-                or [None]
-            )[0]
-            return {"revenue_window": win, "video_rev_shares": [], "creator_payouts": []}
-
-    # (1) Quality-Indexed Pool: ±2% by window avg EIS, bounded by margin guardrail
-    # weight EIS by EngUnits to reflect volume+quality
-    total_eng = sum(vm["eng_units"] for vm in v_metrics) or 1
-    avg_eis_platform = sum(vm["eis_avg"] * (vm["eng_units"] / total_eng) for vm in v_metrics)
-    q_adj = clip((avg_eis_platform - 60.0) / 400.0, -0.02, +0.02)  # ±2%
-    CreatorPool = min(pool_max_by_margin, int(CreatorPool * (1.0 + q_adj)))
-
-    # Insert revenue_window
-    win = None
-    win_id = None
-    if dry_run:
-        win = {
-            "id": None,
-            "window_start": start.isoformat(),
-            "window_end": end.isoformat(),
-            "gross_revenue_cents": R_gross,
-            "taxes_cents": taxes,
-            "app_store_fees_cents": store,
-            "refunds_cents": refunds,
-            "pool_pct": pool_pct,
-            "margin_target": margin_target,
-            "risk_reserve_pct": risk_reserve_pct,
-            "platform_fee_pct": platform_fee_pct,
-            "costs_est_cents": costs_est_cents,
-            "creator_pool_cents": CreatorPool,
-            "meta": {"avg_eis_platform": avg_eis_platform, "q_adj": q_adj, "dry_run": True},
-        }
-    else:
-        try:
-            win = (
-                sb.table("revenue_windows")
-                .insert(
-                    {
-                        "window_start": start.isoformat(),
-                        "window_end": end.isoformat(),
-                        "gross_revenue_cents": R_gross,
-                        "taxes_cents": taxes,
-                        "app_store_fees_cents": store,
-                        "refunds_cents": refunds,
-                        "pool_pct": pool_pct,
-                        "margin_target": margin_target,
-                        "risk_reserve_pct": risk_reserve_pct,
-                        "platform_fee_pct": platform_fee_pct,
-                        "costs_est_cents": costs_est_cents,
-                        "creator_pool_cents": CreatorPool,
-                        "meta": {"avg_eis_platform": avg_eis_platform, "q_adj": q_adj},
-                    }
-                )
-                .execute()
-                .data
-                or [None]
-            )[0]
-            win_id = int(win["id"]) if win and "id" in win else None
-        except Exception:
-            # Fall back to dry-run window if table missing
-            win = {
-                "id": None,
-                "window_start": start.isoformat(),
-                "window_end": end.isoformat(),
-                "gross_revenue_cents": R_gross,
-                "taxes_cents": taxes,
-                "app_store_fees_cents": store,
-                "refunds_cents": refunds,
-                "pool_pct": pool_pct,
-                "margin_target": margin_target,
-                "risk_reserve_pct": risk_reserve_pct,
-                "platform_fee_pct": platform_fee_pct,
-                "costs_est_cents": costs_est_cents,
-                "creator_pool_cents": CreatorPool,
-                "meta": {"avg_eis_platform": avg_eis_platform, "q_adj": q_adj, "dry_run": True},
-            }
-
-    # Normalize VU -> shares within CreatorPool
-    vu_total = sum(vm["vu"] for vm in v_metrics) or 1.0
-    vrs_rows = []
-    alloc_by_creator: Dict[int, int] = {}
-    for vm in v_metrics:
-        share = float(vm["vu"] / vu_total)
-        alloc = int(share * CreatorPool)
-        vrs_rows.append(
-            {
-                "revenue_window_id": win_id,
-                "video_id": vm["video_id"],
-                "eng_units": vm["eng_units"],
-                "eis_avg": vm["eis_avg"],
-                "vu": vm["vu"],
-                "share_pct": share,
-                "allocated_cents": alloc,
-                "meta": vm["meta"],
-            }
-        )
-        alloc_by_creator[vm["creator_id"]] = alloc_by_creator.get(vm["creator_id"], 0) + alloc
-
-    if vrs_rows and win_id is not None and not dry_run:
-        try:
-            sb.table("video_rev_shares").insert(vrs_rows).execute()
-        except Exception:
-            # Skip persistence errors in test environments
-            pass
-
-    # (2) Integrity Streak Bonus at creator level (±3%), then re-normalize to pool
-    now = datetime.now(UTC)
-    bonuses: Dict[int, float] = {}
-    pre_sum = sum(alloc_by_creator.values()) or 1
-    # apply ±3% by 7-day avg EIS
-    for cid, alloc in alloc_by_creator.items():
-        e7 = _creator_7d_avg_eis(sb, cid, now)
-        mult = 1.03 if e7 >= 70.0 else (0.97 if e7 <= 40.0 else 1.00)
-        bonuses[cid] = mult
-    # scale creator allocations by multiplier
-    scaled = {cid: int(alloc_by_creator[cid] * bonuses[cid]) for cid in alloc_by_creator}
-    scaled_sum = sum(scaled.values()) or 1
-    # re-normalize to CreatorPool to preserve margin
-    factor = CreatorPool / scaled_sum
-    for cid in scaled:
-        scaled[cid] = int(scaled[cid] * factor)
-
-    # Write creator payouts/reserves to transactions (schema: recipient, amount_cents, status, payment_type)
-    payouts = []
-    for cid, alloc_c in scaled.items():
-        platform_fee = int(float(platform_fee_pct) * alloc_c)
-        reserve = int(float(risk_reserve_pct) * alloc_c)
-        pay_now = alloc_c - platform_fee - reserve
-        if pay_now < min_payout_cents:
-            reserve += pay_now
-            pay_now = 0
-        if not dry_run and win_id is not None:
-            try:
-                if pay_now > 0:
-                    sb.table("transactions").insert(
-                        {
-                            "recipient": cid,
-                            "payment_type": "payout",
-                            "amount_cents": pay_now,
-                            "status": "pending",
-                        }
-                    ).execute()
-                if reserve > 0:
-                    sb.table("transactions").insert(
-                        {
-                            "recipient": cid,
-                            "payment_type": "reserve",
-                            "amount_cents": reserve,
-                            "status": "on_hold",
-                        }
-                    ).execute()
-            except Exception:
-                # Skip persistence errors
-                pass
-        payouts.append(
-=======
 # revenue_split/revenue_split.py
 from __future__ import annotations
 
@@ -840,7 +273,6 @@
 
         # Insert in chunks
         rows = [
->>>>>>> b2f2826a
             {
                 "created_at": now_iso,
                 "recipient": cid,
